"""

Module containing the Kubernetes worker used for executing flow runs as Kubernetes jobs.

To start a Kubernetes worker, run the following command:

```bash
prefect worker start --pool 'my-work-pool' --type kubernetes
```

Replace `my-work-pool` with the name of the work pool you want the worker
to poll for flow runs.

### Securing your Prefect Cloud API key
If you are using Prefect Cloud and would like to pass your Prefect Cloud API key to
created jobs via a Kubernetes secret, set the
`PREFECT_KUBERNETES_WORKER_STORE_PREFECT_API_IN_SECRET` environment variable before
starting your worker:

```bash
export PREFECT_KUBERNETES_WORKER_STORE_PREFECT_API_IN_SECRET="true"
prefect worker start --pool 'my-work-pool' --type kubernetes
```

Note that your work will need permission to create secrets in the same namespace(s)
that Kubernetes jobs are created in to execute flow runs.

### Using a custom Kubernetes job manifest template

The default template used for Kubernetes job manifests looks like this:
```yaml
---
apiVersion: batch/v1
kind: Job
metadata:
labels: "{{ labels }}"
namespace: "{{ namespace }}"
generateName: "{{ name }}-"
spec:
ttlSecondsAfterFinished: "{{ finished_job_ttl }}"
template:
    spec:
    parallelism: 1
    completions: 1
    restartPolicy: Never
    serviceAccountName: "{{ service_account_name }}"
    containers:
    - name: prefect-job
        env: "{{ env }}"
        image: "{{ image }}"
        imagePullPolicy: "{{ image_pull_policy }}"
        args: "{{ command }}"
```

Each values enclosed in `{{ }}` is a placeholder that will be replaced with
a value at runtime. The values that can be used a placeholders are defined
by the `variables` schema defined in the base job template.

The default job manifest and available variables can be customized on a work pool
by work pool basis. These customizations can be made via the Prefect UI when
creating or editing a work pool.

For example, if you wanted to allow custom memory requests for a Kubernetes work
pool you could update the job manifest template to look like this:

```yaml
---
apiVersion: batch/v1
kind: Job
metadata:
labels: "{{ labels }}"
namespace: "{{ namespace }}"
generateName: "{{ name }}-"
spec:
ttlSecondsAfterFinished: "{{ finished_job_ttl }}"
template:
    spec:
    parallelism: 1
    completions: 1
    restartPolicy: Never
    serviceAccountName: "{{ service_account_name }}"
    containers:
    - name: prefect-job
        env: "{{ env }}"
        image: "{{ image }}"
        imagePullPolicy: "{{ image_pull_policy }}"
        args: "{{ command }}"
        resources:
            requests:
                memory: "{{ memory }}Mi"
            limits:
                memory: 128Mi
```

In this new template, the `memory` placeholder allows customization of the memory
allocated to Kubernetes jobs created by workers in this work pool, but the limit
is hard-coded and cannot be changed by deployments.

For more information about work pools and workers,
checkout out the [Prefect docs](https://docs.prefect.io/concepts/work-pools/).
"""

import asyncio
import base64
import enum
import logging
import math
import os
import shlex
import time
from contextlib import contextmanager
from datetime import datetime
from typing import TYPE_CHECKING, Any, Dict, Generator, Optional, Tuple, Union

import anyio.abc
from kubernetes.client.exceptions import ApiException
from kubernetes.client.models import V1ObjectMeta, V1Secret
from prefect.blocks.kubernetes import KubernetesClusterConfig
from prefect.exceptions import (
    InfrastructureError,
    InfrastructureNotAvailable,
    InfrastructureNotFound,
)
from prefect.server.schemas.core import Flow
from prefect.server.schemas.responses import DeploymentResponse
from prefect.utilities.asyncutils import run_sync_in_worker_thread
from prefect.utilities.dockerutils import get_prefect_image_name
from prefect.utilities.importtools import lazy_import
from prefect.utilities.pydantic import JsonPatch
from prefect.utilities.templating import find_placeholders
from prefect.workers.base import (
    BaseJobConfiguration,
    BaseVariables,
    BaseWorker,
    BaseWorkerResult,
)
from pydantic import VERSION as PYDANTIC_VERSION

if PYDANTIC_VERSION.startswith("2."):
    from pydantic.v1 import Field, validator
else:
    from pydantic import Field, validator

from tenacity import retry, stop_after_attempt, wait_fixed, wait_random
from typing_extensions import Literal

from prefect_kubernetes.events import KubernetesEventsReplicator
from prefect_kubernetes.utilities import (
    _slugify_label_key,
    _slugify_label_value,
    _slugify_name,
    enable_socket_keep_alive,
)

if TYPE_CHECKING:
    import kubernetes
    import kubernetes.client
    import kubernetes.client.exceptions
    import kubernetes.config
    import kubernetes.watch
    from kubernetes.client import ApiClient, BatchV1Api, CoreV1Api, V1Job, V1Pod
    from prefect.client.schemas import FlowRun
else:
    kubernetes = lazy_import("kubernetes")

MAX_ATTEMPTS = 3
RETRY_MIN_DELAY_SECONDS = 1
RETRY_MIN_DELAY_JITTER_SECONDS = 0
RETRY_MAX_DELAY_JITTER_SECONDS = 3


<<<<<<< HEAD
=======
_LOCK = Lock()


class HashableKubernetesClusterConfig(BaseModel):
    """
    A hashable version of the KubernetesClusterConfig class.
    Used for caching.
    """

    config: dict = Field(
        default=..., description="The entire contents of a kubectl config file."
    )
    context_name: str = Field(
        default=..., description="The name of the kubectl context to use."
    )

    def __hash__(self):
        """Make the config hashable."""
        return hash(
            (
                hash_objects(self.config),
                self.context_name,
            )
        )


@lru_cache(maxsize=8, typed=True)
def _get_configured_kubernetes_client_cached(
    cluster_config: Optional[HashableKubernetesClusterConfig] = None,
) -> Any:
    """Returns a configured Kubernetes client."""
    with _LOCK:
        # if a hard-coded cluster config is provided, use it
        if cluster_config:
            client = kubernetes.config.new_client_from_config_dict(
                config_dict=cluster_config.config,
                context=cluster_config.context_name,
            )
        else:
            # If no hard-coded config specified, try to load Kubernetes configuration
            # within a cluster. If that doesn't work, try to load the configuration
            # from the local environment, allowing any further ConfigExceptions to
            # bubble up.
            try:
                kubernetes.config.load_incluster_config()
                config = kubernetes.client.Configuration.get_default_copy()
                client = kubernetes.client.ApiClient(configuration=config)
            except kubernetes.config.ConfigException:
                client = kubernetes.config.new_client_from_config()

        if os.environ.get(
            "PREFECT_KUBERNETES_WORKER_ADD_TCP_KEEPALIVE", "TRUE"
        ).strip().lower() in ("true", "1"):
            enable_socket_keep_alive(client)

        return client


>>>>>>> e3b42612
def _get_default_job_manifest_template() -> Dict[str, Any]:
    """Returns the default job manifest template used by the Kubernetes worker."""
    return {
        "apiVersion": "batch/v1",
        "kind": "Job",
        "metadata": {
            "labels": "{{ labels }}",
            "namespace": "{{ namespace }}",
            "generateName": "{{ name }}-",
        },
        "spec": {
            "backoffLimit": 0,
            "ttlSecondsAfterFinished": "{{ finished_job_ttl }}",
            "template": {
                "spec": {
                    "parallelism": 1,
                    "completions": 1,
                    "restartPolicy": "Never",
                    "serviceAccountName": "{{ service_account_name }}",
                    "containers": [
                        {
                            "name": "prefect-job",
                            "env": "{{ env }}",
                            "image": "{{ image }}",
                            "imagePullPolicy": "{{ image_pull_policy }}",
                            "args": "{{ command }}",
                        }
                    ],
                }
            },
        },
    }


def _get_base_job_manifest():
    """Returns a base job manifest to use for manifest validation."""
    return {
        "apiVersion": "batch/v1",
        "kind": "Job",
        "metadata": {"labels": {}},
        "spec": {
            "template": {
                "spec": {
                    "parallelism": 1,
                    "completions": 1,
                    "restartPolicy": "Never",
                    "containers": [
                        {
                            "name": "prefect-job",
                        }
                    ],
                }
            }
        },
    }


class KubernetesImagePullPolicy(enum.Enum):
    """Enum representing the image pull policy options for a Kubernetes job."""

    IF_NOT_PRESENT = "IfNotPresent"
    ALWAYS = "Always"
    NEVER = "Never"


class KubernetesWorkerJobConfiguration(BaseJobConfiguration):
    """
    Configuration class used by the Kubernetes worker.

    An instance of this class is passed to the Kubernetes worker's `run` method
    for each flow run. It contains all of the information necessary to execute
    the flow run as a Kubernetes job.

    Attributes:
        name: The name to give to created Kubernetes job.
        command: The command executed in created Kubernetes jobs to kick off
            flow run execution.
        env: The environment variables to set in created Kubernetes jobs.
        labels: The labels to set on created Kubernetes jobs.
        namespace: The Kubernetes namespace to create Kubernetes jobs in.
        job_manifest: The Kubernetes job manifest to use to create Kubernetes jobs.
        cluster_config: The Kubernetes cluster configuration to use for authentication
            to a Kubernetes cluster.
        job_watch_timeout_seconds: The number of seconds to wait for the job to
            complete before timing out. If `None`, the worker will wait indefinitely.
        pod_watch_timeout_seconds: The number of seconds to wait for the pod to
            complete before timing out.
        stream_output: Whether or not to stream the job's output.
    """

    namespace: str = Field(default="default")
    job_manifest: Dict[str, Any] = Field(template=_get_default_job_manifest_template())
    cluster_config: Optional[KubernetesClusterConfig] = Field(default=None)
    job_watch_timeout_seconds: Optional[int] = Field(default=None)
    pod_watch_timeout_seconds: int = Field(default=60)
    stream_output: bool = Field(default=True)

    # internal-use only
    _api_dns_name: Optional[str] = None  # Replaces 'localhost' in API URL

    @validator("job_manifest")
    def _ensure_metadata_is_present(cls, value: Dict[str, Any]):
        """Ensures that the metadata is present in the job manifest."""
        if "metadata" not in value:
            value["metadata"] = {}
        return value

    @validator("job_manifest")
    def _ensure_labels_is_present(cls, value: Dict[str, Any]):
        """Ensures that the metadata is present in the job manifest."""
        if "labels" not in value["metadata"]:
            value["metadata"]["labels"] = {}
        return value

    @validator("job_manifest")
    def _ensure_namespace_is_present(cls, value: Dict[str, Any], values):
        """Ensures that the namespace is present in the job manifest."""
        if "namespace" not in value["metadata"]:
            value["metadata"]["namespace"] = values["namespace"]
        return value

    @validator("job_manifest")
    def _ensure_job_includes_all_required_components(cls, value: Dict[str, Any]):
        """
        Ensures that the job manifest includes all required components.
        """
        patch = JsonPatch.from_diff(value, _get_base_job_manifest())
        missing_paths = sorted([op["path"] for op in patch if op["op"] == "add"])
        if missing_paths:
            raise ValueError(
                "Job is missing required attributes at the following paths: "
                f"{', '.join(missing_paths)}"
            )
        return value

    @validator("job_manifest")
    def _ensure_job_has_compatible_values(cls, value: Dict[str, Any]):
        patch = JsonPatch.from_diff(value, _get_base_job_manifest())
        incompatible = sorted(
            [
                f"{op['path']} must have value {op['value']!r}"
                for op in patch
                if op["op"] == "replace"
            ]
        )
        if incompatible:
            raise ValueError(
                "Job has incompatible values for the following attributes: "
                f"{', '.join(incompatible)}"
            )
        return value

    def prepare_for_flow_run(
        self,
        flow_run: "FlowRun",
        deployment: Optional["DeploymentResponse"] = None,
        flow: Optional["Flow"] = None,
    ):
        """
        Prepares the job configuration for a flow run.

        Ensures that necessary values are present in the job manifest and that the
        job manifest is valid.

        Args:
            flow_run: The flow run to prepare the job configuration for
            deployment: The deployment associated with the flow run used for
                preparation.
            flow: The flow associated with the flow run used for preparation.
        """
        super().prepare_for_flow_run(flow_run, deployment, flow)
        # Update configuration env and job manifest env
        self._update_prefect_api_url_if_local_server()
        self._populate_env_in_manifest()
        # Update labels in job manifest
        self._slugify_labels()
        # Add defaults to job manifest if necessary
        self._populate_image_if_not_present()
        self._populate_command_if_not_present()
        self._populate_generate_name_if_not_present()

    def _populate_env_in_manifest(self):
        """
        Populates environment variables in the job manifest.

        When `env` is templated as a variable in the job manifest it comes in as a
        dictionary. We need to convert it to a list of dictionaries to conform to the
        Kubernetes job manifest schema.

        This function also handles the case where the user has removed the `{{ env }}`
        placeholder and hard coded a value for `env`. In this case, we need to prepend
        our environment variables to the list to ensure Prefect setting propagation.
        An example reason the a user would remove the `{{ env }}` placeholder to
        hardcode Kubernetes secrets in the base job template.
        """
        transformed_env = [{"name": k, "value": v} for k, v in self.env.items()]

        template_env = self.job_manifest["spec"]["template"]["spec"]["containers"][
            0
        ].get("env")

        # If user has removed `{{ env }}` placeholder and hard coded a value for `env`,
        # we need to prepend our environment variables to the list to ensure Prefect
        # setting propagation.
        if isinstance(template_env, list):
            self.job_manifest["spec"]["template"]["spec"]["containers"][0]["env"] = [
                *transformed_env,
                *template_env,
            ]
        # Current templating adds `env` as a dict when the kubernetes manifest requires
        # a list of dicts. Might be able to improve this in the future with a better
        # default `env` value and better typing.
        else:
            self.job_manifest["spec"]["template"]["spec"]["containers"][0][
                "env"
            ] = transformed_env

    def _update_prefect_api_url_if_local_server(self):
        """If the API URL has been set by the base environment rather than the by the
        user, update the value to ensure connectivity when using a bridge network by
        updating local connections to use the internal host
        """
        if self.env.get("PREFECT_API_URL") and self._api_dns_name:
            self.env["PREFECT_API_URL"] = (
                self.env["PREFECT_API_URL"]
                .replace("localhost", self._api_dns_name)
                .replace("127.0.0.1", self._api_dns_name)
            )

    def _slugify_labels(self):
        """Slugifies the labels in the job manifest."""
        all_labels = {**self.job_manifest["metadata"].get("labels", {}), **self.labels}
        self.job_manifest["metadata"]["labels"] = {
            _slugify_label_key(k): _slugify_label_value(v)
            for k, v in all_labels.items()
        }

    def _populate_image_if_not_present(self):
        """Ensures that the image is present in the job manifest. Populates the image
        with the default Prefect image if it is not present."""
        try:
            if (
                "image"
                not in self.job_manifest["spec"]["template"]["spec"]["containers"][0]
            ):
                self.job_manifest["spec"]["template"]["spec"]["containers"][0][
                    "image"
                ] = get_prefect_image_name()
        except KeyError:
            raise ValueError(
                "Unable to verify image due to invalid job manifest template."
            )

    def _populate_command_if_not_present(self):
        """
        Ensures that the command is present in the job manifest. Populates the command
        with the `prefect -m prefect.engine` if a command is not present.
        """
        try:
            command = self.job_manifest["spec"]["template"]["spec"]["containers"][
                0
            ].get("args")
            if command is None:
                self.job_manifest["spec"]["template"]["spec"]["containers"][0][
                    "args"
                ] = shlex.split(self._base_flow_run_command())
            elif isinstance(command, str):
                self.job_manifest["spec"]["template"]["spec"]["containers"][0][
                    "args"
                ] = shlex.split(command)
            elif not isinstance(command, list):
                raise ValueError(
                    "Invalid job manifest template: 'command' must be a string or list."
                )
        except KeyError:
            raise ValueError(
                "Unable to verify command due to invalid job manifest template."
            )

    def _populate_generate_name_if_not_present(self):
        """Ensures that the generateName is present in the job manifest."""
        manifest_generate_name = self.job_manifest["metadata"].get("generateName", "")
        has_placeholder = len(find_placeholders(manifest_generate_name)) > 0
        # if name wasn't present during template rendering, generateName will be
        # just a hyphen
        manifest_generate_name_templated_with_empty_string = (
            manifest_generate_name == "-"
        )
        if (
            not manifest_generate_name
            or has_placeholder
            or manifest_generate_name_templated_with_empty_string
        ):
            generate_name = None
            if self.name:
                generate_name = _slugify_name(self.name)
            # _slugify_name will return None if the slugified name in an exception
            if not generate_name:
                generate_name = "prefect-job"
            self.job_manifest["metadata"]["generateName"] = f"{generate_name}-"


class KubernetesWorkerVariables(BaseVariables):
    """
    Default variables for the Kubernetes worker.

    The schema for this class is used to populate the `variables` section of the default
    base job template.
    """

    namespace: str = Field(
        default="default", description="The Kubernetes namespace to create jobs within."
    )
    image: Optional[str] = Field(
        default=None,
        description="The image reference of a container image to use for created jobs. "
        "If not set, the latest Prefect image will be used.",
        example="docker.io/prefecthq/prefect:2-latest",
    )
    service_account_name: Optional[str] = Field(
        default=None,
        description="The Kubernetes service account to use for job creation.",
    )
    image_pull_policy: Literal["IfNotPresent", "Always", "Never"] = Field(
        default=KubernetesImagePullPolicy.IF_NOT_PRESENT,
        description="The Kubernetes image pull policy to use for job containers.",
    )
    finished_job_ttl: Optional[int] = Field(
        default=None,
        title="Finished Job TTL",
        description="The number of seconds to retain jobs after completion. If set, "
        "finished jobs will be cleaned up by Kubernetes after the given delay. If not "
        "set, jobs will be retained indefinitely.",
    )
    job_watch_timeout_seconds: Optional[int] = Field(
        default=None,
        description=(
            "Number of seconds to wait for each event emitted by a job before "
            "timing out. If not set, the worker will wait for each event indefinitely."
        ),
    )
    pod_watch_timeout_seconds: int = Field(
        default=60,
        description="Number of seconds to watch for pod creation before timing out.",
    )
    stream_output: bool = Field(
        default=True,
        description=(
            "If set, output will be streamed from the job to local standard output."
        ),
    )
    cluster_config: Optional[KubernetesClusterConfig] = Field(
        default=None,
        description="The Kubernetes cluster config to use for job creation.",
    )


class KubernetesWorkerResult(BaseWorkerResult):
    """Contains information about the final state of a completed process"""


class KubernetesWorker(BaseWorker):
    """Prefect worker that executes flow runs within Kubernetes Jobs."""

    type = "kubernetes"
    job_configuration = KubernetesWorkerJobConfiguration
    job_configuration_variables = KubernetesWorkerVariables
    _description = (
        "Execute flow runs within jobs scheduled on a Kubernetes cluster. Requires a "
        "Kubernetes cluster."
    )
    _display_name = "Kubernetes"
    _documentation_url = "https://prefecthq.github.io/prefect-kubernetes/worker/"
    _logo_url = "https://cdn.sanity.io/images/3ugk85nk/production/2d0b896006ad463b49c28aaac14f31e00e32cfab-250x250.png"  # noqa

    def __init__(self, *args, **kwargs):
        super().__init__(*args, **kwargs)
        self._created_secrets = {}

    async def run(
        self,
        flow_run: "FlowRun",
        configuration: KubernetesWorkerJobConfiguration,
        task_status: Optional[anyio.abc.TaskStatus] = None,
    ) -> KubernetesWorkerResult:
        """
        Executes a flow run within a Kubernetes Job and waits for the flow run
        to complete.

        Args:
            flow_run: The flow run to execute
            configuration: The configuration to use when executing the flow run.
            task_status: The task status object for the current flow run. If provided,
                the task will be marked as started.

        Returns:
            KubernetesWorkerResult: A result object containing information about the
                final state of the flow run
        """
        logger = self.get_flow_run_logger(flow_run)

        with self._get_configured_kubernetes_client(configuration) as client:
            logger.info("Creating Kubernetes job...")
            job = await run_sync_in_worker_thread(
                self._create_job, configuration, client
            )
            pid = await run_sync_in_worker_thread(
                self._get_infrastructure_pid, job, client
            )
            # Indicate that the job has started
            if task_status is not None:
                task_status.started(pid)

            # Monitor the job until completion

            events_replicator = KubernetesEventsReplicator(
                client=client,
                job_name=job.metadata.name,
                namespace=configuration.namespace,
                worker_resource=self._event_resource(),
                related_resources=self._event_related_resources(
                    configuration=configuration
                ),
                timeout_seconds=configuration.pod_watch_timeout_seconds,
            )

            with events_replicator:
                status_code = await run_sync_in_worker_thread(
                    self._watch_job, logger, job.metadata.name, configuration, client
                )
            return KubernetesWorkerResult(identifier=pid, status_code=status_code)

    async def kill_infrastructure(
        self,
        infrastructure_pid: str,
        configuration: KubernetesWorkerJobConfiguration,
        grace_seconds: int = 30,
    ):
        """
        Stops a job for a cancelled flow run based on the provided infrastructure PID
        and run configuration.
        """
        await run_sync_in_worker_thread(
            self._stop_job, infrastructure_pid, configuration, grace_seconds
        )

    async def teardown(self, *exc_info):
        await super().teardown(*exc_info)

        await self._clean_up_created_secrets()

    async def _clean_up_created_secrets(self):
        """Deletes any secrets created during the worker's operation."""
        coros = []
        for key, configuration in self._created_secrets.items():
            with self._get_configured_kubernetes_client(configuration) as client:
                with self._get_core_client(client) as core_client:
                    coros.append(
                        run_sync_in_worker_thread(
                            core_client.delete_namespaced_secret,
                            name=key[0],
                            namespace=key[1],
                        )
                    )

        results = await asyncio.gather(*coros, return_exceptions=True)
        for result in results:
            if isinstance(result, Exception):
                self._logger.warning(
                    "Failed to delete created secret with exception: %s", result
                )

    def _stop_job(
        self,
        infrastructure_pid: str,
        configuration: KubernetesWorkerJobConfiguration,
        grace_seconds: int = 30,
    ):
        """Removes the given Job from the Kubernetes cluster"""
        with self._get_configured_kubernetes_client(configuration) as client:
            job_cluster_uid, job_namespace, job_name = self._parse_infrastructure_pid(
                infrastructure_pid
            )

            if job_namespace != configuration.namespace:
                raise InfrastructureNotAvailable(
                    f"Unable to kill job {job_name!r}: The job is running in namespace "
                    f"{job_namespace!r} but this worker expected jobs to be running in "
                    f"namespace {configuration.namespace!r} based on the work pool and "
                    "deployment configuration."
                )

            current_cluster_uid = self._get_cluster_uid(client)
            if job_cluster_uid != current_cluster_uid:
                raise InfrastructureNotAvailable(
                    f"Unable to kill job {job_name!r}: The job is running on another "
                    "cluster than the one specified by the infrastructure PID."
                )

            with self._get_batch_client(client) as batch_client:
                try:
                    batch_client.delete_namespaced_job(
                        name=job_name,
                        namespace=job_namespace,
                        grace_period_seconds=grace_seconds,
                        # Foreground propagation deletes dependent objects before deleting # noqa
                        # owner objects. This ensures that the pods are cleaned up before # noqa
                        # the job is marked as deleted.
                        # See: https://kubernetes.io/docs/concepts/architecture/garbage-collection/#foreground-deletion # noqa
                        propagation_policy="Foreground",
                    )
                except kubernetes.client.exceptions.ApiException as exc:
                    if exc.status == 404:
                        raise InfrastructureNotFound(
                            f"Unable to kill job {job_name!r}: The job was not found."
                        ) from exc
                    else:
                        raise

    @contextmanager
    def _get_configured_kubernetes_client(
        self, configuration: KubernetesWorkerJobConfiguration
    ) -> Generator["ApiClient", None, None]:
        """
        Returns a configured Kubernetes client.
        """

        try:
            if configuration.cluster_config:
                client = kubernetes.config.new_client_from_config_dict(
                    config_dict=configuration.cluster_config.config,
                    context=configuration.cluster_config.context_name,
                )
            else:
                # If no hardcoded config specified, try to load Kubernetes configuration
                # within a cluster. If that doesn't work, try to load the configuration
                # from the local environment, allowing any further ConfigExceptions to
                # bubble up.
                try:
                    kubernetes.config.load_incluster_config()
                    config = kubernetes.client.Configuration.get_default_copy()
                    client = kubernetes.client.ApiClient(configuration=config)
                except kubernetes.config.ConfigException:
                    client = kubernetes.config.new_client_from_config()

            if os.environ.get(
                "PREFECT_KUBERNETES_WORKER_ADD_TCP_KEEPALIVE", "TRUE"
            ).strip().lower() in ("true", "1"):
                enable_socket_keep_alive(client)

            yield client
        finally:
            client.rest_client.pool_manager.clear()

    def _replace_api_key_with_secret(
        self, configuration: KubernetesWorkerJobConfiguration, client: "ApiClient"
    ):
        """Replaces the PREFECT_API_KEY environment variable with a Kubernetes secret"""
        manifest_env = configuration.job_manifest["spec"]["template"]["spec"][
            "containers"
        ][0].get("env")
        manifest_api_key_env = next(
            (
                env_entry
                for env_entry in manifest_env
                if env_entry.get("name") == "PREFECT_API_KEY"
            ),
            {},
        )
        api_key = manifest_api_key_env.get("value")
        if api_key:
            secret_name = f"prefect-{_slugify_name(self.name)}-api-key"
            secret = self._upsert_secret(
                name=secret_name,
                value=api_key,
                namespace=configuration.namespace,
                client=client,
            )
            # Store configuration so that we can delete the secret when the worker shuts
            # down
            self._created_secrets[
                (secret.metadata.name, secret.metadata.namespace)
            ] = configuration
            new_api_env_entry = {
                "name": "PREFECT_API_KEY",
                "valueFrom": {"secretKeyRef": {"name": secret_name, "key": "value"}},
            }
            manifest_env = [
                entry if entry.get("name") != "PREFECT_API_KEY" else new_api_env_entry
                for entry in manifest_env
            ]
            configuration.job_manifest["spec"]["template"]["spec"]["containers"][0][
                "env"
            ] = manifest_env

    @retry(
        stop=stop_after_attempt(MAX_ATTEMPTS),
        wait=wait_fixed(RETRY_MIN_DELAY_SECONDS)
        + wait_random(
            RETRY_MIN_DELAY_JITTER_SECONDS,
            RETRY_MAX_DELAY_JITTER_SECONDS,
        ),
        reraise=True,
    )
    def _create_job(
        self, configuration: KubernetesWorkerJobConfiguration, client: "ApiClient"
    ) -> "V1Job":
        """
        Creates a Kubernetes job from a job manifest.
        """
        if os.environ.get(
            "PREFECT_KUBERNETES_WORKER_STORE_PREFECT_API_IN_SECRET", ""
        ).strip().lower() in ("true", "1"):
            self._replace_api_key_with_secret(
                configuration=configuration, client=client
            )
        try:
            with self._get_batch_client(client) as batch_client:
                job = batch_client.create_namespaced_job(
                    configuration.namespace, configuration.job_manifest
                )
        except kubernetes.client.exceptions.ApiException as exc:
            # Parse the reason and message from the response if feasible
            message = ""
            if exc.reason:
                message += ": " + exc.reason
            if exc.body and "message" in exc.body:
                message += ": " + exc.body["message"]

            raise InfrastructureError(
                f"Unable to create Kubernetes job{message}"
            ) from exc

        return job

    def _upsert_secret(
        self, name: str, value: str, namespace: str, client: "ApiClient"
    ):
        encoded_value = base64.b64encode(value.encode("utf-8")).decode("utf-8")
        with self._get_core_client(client) as core_client:
            try:
                # Get the current version of the Secret and update it with the
                # new value
                current_secret = core_client.read_namespaced_secret(
                    name=name, namespace=namespace
                )
                current_secret.data = {"value": encoded_value}
                secret = core_client.replace_namespaced_secret(
                    name=name, namespace=namespace, body=current_secret
                )
            except ApiException as exc:
                if exc.status != 404:
                    raise
                # Create the secret if it doesn't already exist
                metadata = V1ObjectMeta(name=name, namespace=namespace)
                secret = V1Secret(
                    api_version="v1",
                    kind="Secret",
                    metadata=metadata,
                    data={"value": encoded_value},
                )
                secret = core_client.create_namespaced_secret(
                    namespace=namespace, body=secret
                )
            return secret

    @contextmanager
    def _get_batch_client(
        self, client: "ApiClient"
    ) -> Generator["BatchV1Api", None, None]:
        """
        Context manager for retrieving a Kubernetes batch client.
        """
        try:
            yield kubernetes.client.BatchV1Api(api_client=client)
        finally:
            client.rest_client.pool_manager.clear()

    def _get_infrastructure_pid(self, job: "V1Job", client: "ApiClient") -> str:
        """
        Generates a Kubernetes infrastructure PID.

        The PID is in the format: "<cluster uid>:<namespace>:<job name>".
        """
        cluster_uid = self._get_cluster_uid(client)
        pid = f"{cluster_uid}:{job.metadata.namespace}:{job.metadata.name}"
        return pid

    def _parse_infrastructure_pid(
        self, infrastructure_pid: str
    ) -> Tuple[str, str, str]:
        """
        Parse a Kubernetes infrastructure PID into its component parts.

        Returns a cluster UID, namespace, and job name.
        """
        cluster_uid, namespace, job_name = infrastructure_pid.split(":", 2)
        return cluster_uid, namespace, job_name

    @contextmanager
    def _get_core_client(
        self, client: "ApiClient"
    ) -> Generator["CoreV1Api", None, None]:
        """
        Context manager for retrieving a Kubernetes core client.
        """
        try:
            yield kubernetes.client.CoreV1Api(api_client=client)
        finally:
            client.rest_client.pool_manager.clear()

    def _get_cluster_uid(self, client: "ApiClient") -> str:
        """
        Gets a unique id for the current cluster being used.

        There is no real unique identifier for a cluster. However, the `kube-system`
        namespace is immutable and has a persistence UID that we use instead.

        PREFECT_KUBERNETES_CLUSTER_UID can be set in cases where the `kube-system`
        namespace cannot be read e.g. when a cluster role cannot be created. If set,
        this variable will be used and we will not attempt to read the `kube-system`
        namespace.

        See https://github.com/kubernetes/kubernetes/issues/44954
        """
        # Default to an environment variable
        env_cluster_uid = os.environ.get("PREFECT_KUBERNETES_CLUSTER_UID")
        if env_cluster_uid:
            return env_cluster_uid

        # Read the UID from the cluster namespace
        with self._get_core_client(client) as core_client:
            namespace = core_client.read_namespace("kube-system")
        cluster_uid = namespace.metadata.uid

        return cluster_uid

    def _job_events(
        self,
        watch: kubernetes.watch.Watch,
        batch_client: kubernetes.client.BatchV1Api,
        job_name: str,
        namespace: str,
        watch_kwargs: dict,
    ) -> Generator[Union[Any, dict, str], Any, None]:
        """
        Stream job events.

        Pick up from the current resource version returned by the API
        in the case of a 410.

        See https://kubernetes.io/docs/reference/using-api/api-concepts/#efficient-detection-of-changes  # noqa
        """
        while True:
            try:
                return watch.stream(
                    func=batch_client.list_namespaced_job,
                    namespace=namespace,
                    field_selector=f"metadata.name={job_name}",
                    **watch_kwargs,
                )
            except ApiException as e:
                if e.status == 410:
                    job_list = batch_client.list_namespaced_job(
                        namespace=namespace, field_selector=f"metadata.name={job_name}"
                    )
                    resource_version = job_list.metadata.resource_version
                    watch_kwargs["resource_version"] = resource_version
                else:
                    raise

    def _watch_job(
        self,
        logger: logging.Logger,
        job_name: str,
        configuration: KubernetesWorkerJobConfiguration,
        client: "ApiClient",
    ) -> int:
        """
        Watch a job.

        Return the final status code of the first container.
        """
        logger.debug(f"Job {job_name!r}: Monitoring job...")

        job = self._get_job(logger, job_name, configuration, client)
        if not job:
            return -1

        pod = self._get_job_pod(logger, job_name, configuration, client)
        if not pod:
            return -1

        # Calculate the deadline before streaming output
        deadline = (
            (time.monotonic() + configuration.job_watch_timeout_seconds)
            if configuration.job_watch_timeout_seconds is not None
            else None
        )

        if configuration.stream_output:
            with self._get_core_client(client) as core_client:
                logs = core_client.read_namespaced_pod_log(
                    pod.metadata.name,
                    configuration.namespace,
                    follow=True,
                    _preload_content=False,
                    container="prefect-job",
                )
                try:
                    for log in logs.stream():
                        print(log.decode().rstrip())

                        # Check if we have passed the deadline and should stop streaming
                        # logs
                        remaining_time = (
                            deadline - time.monotonic() if deadline else None
                        )
                        if deadline and remaining_time <= 0:
                            break

                except Exception:
                    logger.warning(
                        (
                            "Error occurred while streaming logs - "
                            "Job will continue to run but logs will "
                            "no longer be streamed to stdout."
                        ),
                        exc_info=True,
                    )

        with self._get_batch_client(client) as batch_client:
            # Check if the job is completed before beginning a watch
            job = batch_client.read_namespaced_job(
                name=job_name, namespace=configuration.namespace
            )
            completed = job.status.completion_time is not None

            while not completed:
                remaining_time = (
                    math.ceil(deadline - time.monotonic()) if deadline else None
                )
                if deadline and remaining_time <= 0:
                    logger.error(
                        f"Job {job_name!r}: Job did not complete within "
                        f"timeout of {configuration.job_watch_timeout_seconds}s."
                    )
                    return -1

                watch = kubernetes.watch.Watch()

                # The kubernetes library will disable retries if the timeout kwarg is
                # present regardless of the value so we do not pass it unless given
                # https://github.com/kubernetes-client/python/blob/84f5fea2a3e4b161917aa597bf5e5a1d95e24f5a/kubernetes/base/watch/watch.py#LL160
                watch_kwargs = {"timeout_seconds": remaining_time} if deadline else {}

                for event in self._job_events(
                    watch,
                    batch_client,
                    job_name,
                    configuration.namespace,
                    watch_kwargs,
                ):
                    if event["type"] == "DELETED":
                        logger.error(f"Job {job_name!r}: Job has been deleted.")
                        completed = True
                    elif event["object"].status.completion_time:
                        if not event["object"].status.succeeded:
                            # Job failed, exit while loop and return pod exit code
                            logger.error(f"Job {job_name!r}: Job failed.")
                        completed = True
                    # Check if the job has reached its backoff limit
                    # and stop watching if it has
                    elif (
                        event["object"].spec.backoff_limit is not None
                        and event["object"].status.failed is not None
                        and event["object"].status.failed
                        > event["object"].spec.backoff_limit
                    ):
                        logger.error(f"Job {job_name!r}: Job reached backoff limit.")
                        completed = True
                    # If the job has no backoff limit, check if it has failed
                    # and stop watching if it has
                    elif (
                        not event["object"].spec.backoff_limit
                        and event["object"].status.failed
                    ):
                        completed = True

                    if completed:
                        watch.stop()
                        break

        with self._get_core_client(client) as core_client:
            # Get all pods for the job
            pods = core_client.list_namespaced_pod(
                namespace=configuration.namespace, label_selector=f"job-name={job_name}"
            )
            # Get the status for only the most recently used pod
            pods.items.sort(
                key=lambda pod: pod.metadata.creation_timestamp, reverse=True
            )
            most_recent_pod = pods.items[0] if pods.items else None
            first_container_status = (
                most_recent_pod.status.container_statuses[0]
                if most_recent_pod
                else None
            )
            if not first_container_status:
                logger.error(f"Job {job_name!r}: No pods found for job.")
                return -1

            # In some cases, such as spot instance evictions, the pod will be forcibly
            # terminated and not report a status correctly.
            elif (
                first_container_status.state is None
                or first_container_status.state.terminated is None
                or first_container_status.state.terminated.exit_code is None
            ):
                logger.error(
                    f"Could not determine exit code for {job_name!r}."
                    "Exit code will be reported as -1."
                    f"First container status info did not report an exit code."
                    f"First container info: {first_container_status}."
                )
                return -1

        return first_container_status.state.terminated.exit_code

    def _get_job(
        self,
        logger: logging.Logger,
        job_id: str,
        configuration: KubernetesWorkerJobConfiguration,
        client: "ApiClient",
    ) -> Optional["V1Job"]:
        """Get a Kubernetes job by id."""
        with self._get_batch_client(client) as batch_client:
            try:
                job = batch_client.read_namespaced_job(
                    name=job_id, namespace=configuration.namespace
                )
            except kubernetes.client.exceptions.ApiException:
                logger.error(f"Job {job_id!r} was removed.", exc_info=True)
                return None
            return job

    def _get_job_pod(
        self,
        logger: logging.Logger,
        job_name: str,
        configuration: KubernetesWorkerJobConfiguration,
        client: "ApiClient",
    ) -> Optional["V1Pod"]:
        """Get the first running pod for a job."""
        from kubernetes.client.models import V1Pod

        watch = kubernetes.watch.Watch()
        logger.debug(f"Job {job_name!r}: Starting watch for pod start...")
        last_phase = None
        last_pod_name: Optional[str] = None
        with self._get_core_client(client) as core_client:
            for event in watch.stream(
                func=core_client.list_namespaced_pod,
                namespace=configuration.namespace,
                label_selector=f"job-name={job_name}",
                timeout_seconds=configuration.pod_watch_timeout_seconds,
            ):
                pod: V1Pod = event["object"]
                last_pod_name = pod.metadata.name

                phase = pod.status.phase
                if phase != last_phase:
                    logger.info(f"Job {job_name!r}: Pod has status {phase!r}.")

                if phase != "Pending":
                    watch.stop()
                    return pod

                last_phase = phase

        # If we've gotten here, we never found the Pod that was created for the flow run
        # Job, so let's inspect the situation and log what we can find.  It's possible
        # that the Job ran into scheduling constraints it couldn't satisfy, like
        # memory/CPU requests, or a volume that wasn't available, or a node with an
        # available GPU.
        logger.error(f"Job {job_name!r}: Pod never started.")
        self._log_recent_events(logger, job_name, last_pod_name, configuration, client)

    def _log_recent_events(
        self,
        logger: logging.Logger,
        job_name: str,
        pod_name: Optional[str],
        configuration: KubernetesWorkerJobConfiguration,
        client: "ApiClient",
    ) -> None:
        """Look for reasons why a Job may not have been able to schedule a Pod, or why
        a Pod may not have been able to start and log them to the provided logger."""
        from kubernetes.client.models import CoreV1Event, CoreV1EventList

        def best_event_time(event: CoreV1Event) -> datetime:
            """Choose the best timestamp from a Kubernetes event"""
            return event.event_time or event.last_timestamp

        def log_event(event: CoreV1Event):
            """Log an event in one of a few formats to the provided logger"""
            if event.count and event.count > 1:
                logger.info(
                    "%s event %r (%s times) at %s: %s",
                    event.involved_object.kind,
                    event.reason,
                    event.count,
                    best_event_time(event),
                    event.message,
                )
            else:
                logger.info(
                    "%s event %r at %s: %s",
                    event.involved_object.kind,
                    event.reason,
                    best_event_time(event),
                    event.message,
                )

        with self._get_core_client(client) as core_client:
            events: CoreV1EventList = core_client.list_namespaced_event(
                configuration.namespace
            )
            event: CoreV1Event
            for event in sorted(events.items, key=best_event_time):
                if (
                    event.involved_object.api_version == "batch/v1"
                    and event.involved_object.kind == "Job"
                    and event.involved_object.namespace == configuration.namespace
                    and event.involved_object.name == job_name
                ):
                    log_event(event)

                if (
                    pod_name
                    and event.involved_object.api_version == "v1"
                    and event.involved_object.kind == "Pod"
                    and event.involved_object.namespace == configuration.namespace
                    and event.involved_object.name == pod_name
                ):
                    log_event(event)<|MERGE_RESOLUTION|>--- conflicted
+++ resolved
@@ -169,67 +169,6 @@
 RETRY_MAX_DELAY_JITTER_SECONDS = 3
 
 
-<<<<<<< HEAD
-=======
-_LOCK = Lock()
-
-
-class HashableKubernetesClusterConfig(BaseModel):
-    """
-    A hashable version of the KubernetesClusterConfig class.
-    Used for caching.
-    """
-
-    config: dict = Field(
-        default=..., description="The entire contents of a kubectl config file."
-    )
-    context_name: str = Field(
-        default=..., description="The name of the kubectl context to use."
-    )
-
-    def __hash__(self):
-        """Make the config hashable."""
-        return hash(
-            (
-                hash_objects(self.config),
-                self.context_name,
-            )
-        )
-
-
-@lru_cache(maxsize=8, typed=True)
-def _get_configured_kubernetes_client_cached(
-    cluster_config: Optional[HashableKubernetesClusterConfig] = None,
-) -> Any:
-    """Returns a configured Kubernetes client."""
-    with _LOCK:
-        # if a hard-coded cluster config is provided, use it
-        if cluster_config:
-            client = kubernetes.config.new_client_from_config_dict(
-                config_dict=cluster_config.config,
-                context=cluster_config.context_name,
-            )
-        else:
-            # If no hard-coded config specified, try to load Kubernetes configuration
-            # within a cluster. If that doesn't work, try to load the configuration
-            # from the local environment, allowing any further ConfigExceptions to
-            # bubble up.
-            try:
-                kubernetes.config.load_incluster_config()
-                config = kubernetes.client.Configuration.get_default_copy()
-                client = kubernetes.client.ApiClient(configuration=config)
-            except kubernetes.config.ConfigException:
-                client = kubernetes.config.new_client_from_config()
-
-        if os.environ.get(
-            "PREFECT_KUBERNETES_WORKER_ADD_TCP_KEEPALIVE", "TRUE"
-        ).strip().lower() in ("true", "1"):
-            enable_socket_keep_alive(client)
-
-        return client
-
-
->>>>>>> e3b42612
 def _get_default_job_manifest_template() -> Dict[str, Any]:
     """Returns the default job manifest template used by the Kubernetes worker."""
     return {
